cmake_minimum_required(VERSION 3.13)
file(STRINGS "${CMAKE_SOURCE_DIR}/version.txt" projectVersion)
project("libcosimc"
    VERSION "${projectVersion}"
    DESCRIPTION "C wrapper for the libcosim C++ library"
)

# ==============================================================================
# Build settings
# ==============================================================================

option(BUILD_SHARED_LIBS "Build shared libraries instead of static libraries" ON)
option(LIBCOSIMC_TREAT_WARNINGS_AS_ERRORS "Treat compiler warnings as errors" ON)
option(LIBCOSIMC_BUILD_TESTS "Build test suite" ON)
option(LIBCOSIMC_STANDALONE_INSTALLATION "Whether to build for a standalone installation (Linux only; sets a relative RPATH)" OFF)
option(LIBCOSIMC_USING_CONAN "Whether Conan is used for package management" OFF)
<<<<<<< HEAD

=======
option(CSECORE_WITH_FMUPROXY "Whether or not to build with fmuproxy integration" OFF)
>>>>>>> 44eecc4a

# ==============================================================================
# Global internal configuration
# ==============================================================================

# Our custom CMake scripts go in the cmake/ subdirectory.
list(INSERT CMAKE_MODULE_PATH 0 "${CMAKE_SOURCE_DIR}/cmake")

# Use a common output directory for all targets.
# The main purpose of this is to ensure that the DLLs and test executables
# end up in the same directory on Windows, so that the OS finds the former
# when running the latter.
if(CMAKE_CONFIGURATION_TYPES)
    set(configTypes ${CMAKE_CONFIGURATION_TYPES})
else()
    set(configTypes Debug Release RelWithDebInfo MinSizeRel)
    if(NOT CMAKE_BUILD_TYPE)
        set(CMAKE_BUILD_TYPE "Release")
    endif()
endif()
foreach(c IN LISTS configTypes)
    string(TOLOWER "${c}" configL)
    string(TOUPPER "${c}" configU)
    set(outputDir "${CMAKE_BINARY_DIR}/output/${configL}")
    set(CMAKE_ARCHIVE_OUTPUT_DIRECTORY_${configU} "${outputDir}/lib")
    set(CMAKE_LIBRARY_OUTPUT_DIRECTORY_${configU} "${outputDir}/lib")
    set(CMAKE_PDB_OUTPUT_DIRECTORY_${configU}     "${outputDir}/lib")
    set(CMAKE_RUNTIME_OUTPUT_DIRECTORY_${configU} "${outputDir}/bin")
endforeach()

# Use the highest warning levels and treat all warnings as errors,
# but ignore a few selected warnings.
if(CMAKE_CXX_COMPILER_ID STREQUAL "GNU" OR CMAKE_CXX_COMPILER_ID STREQUAL "Clang")
    add_compile_options("-Wall" "-Wextra" "-Wpedantic")
    add_compile_options("-Wno-parentheses")
    if(LIBCOSIMC_TREAT_WARNINGS_AS_ERRORS)
        add_compile_options("-Werror")
    endif()
elseif(CMAKE_CXX_COMPILER_ID STREQUAL "MSVC")
    add_compile_options("/W4")
    if(CMAKE_GENERATOR MATCHES "NMake Makefiles.*")
        string(REPLACE "/W3" "" CMAKE_CXX_FLAGS ${CMAKE_CXX_FLAGS})
        string(REPLACE "/W3" "" CMAKE_C_FLAGS ${CMAKE_C_FLAGS})
    endif()
    add_compile_options("/wd4996")
    if(LIBCOSIMC_TREAT_WARNINGS_AS_ERRORS)
        add_compile_options("/WX")
    endif()
    if(LIBCOSIMC_USING_CONAN)
        # C4251: 'identifier' : class 'type' needs to have dll-interface to be
        #        used by clients of class 'type2'
        #
        # This could be a problem if a dependent DLL is compiled against a
        # different version or variant of the C++ runtime than the one we
        # use.  An example would be if Boost was built in release mode and
        # we are compiling in release mode. However, when we use Conan, this
        # should not be a problem, so we disable the warning.
        add_compile_options("/wd4251")
    endif()
    add_definitions("-D_SCL_SECURE_NO_WARNINGS" "-D_CRT_SECURE_NO_WARNINGS")
endif()

# Automatically export all symbols in Windows DLLs.
set(CMAKE_WINDOWS_EXPORT_ALL_SYMBOLS ON)

# Organise projects in folders in IDEs that support it
set_property(GLOBAL PROPERTY USE_FOLDERS ON)

# Prepare for export and installation.
set(LIBCOSIMC_HEADER_INSTALL_DIR "include")
if(WIN32)
    set(LIBCOSIMC_CMAKE_INSTALL_DIR "cmake")
    set(LIBCOSIMC_DOC_INSTALL_DIR   "doc")
else()
    set(LIBCOSIMC_CMAKE_INSTALL_DIR "share/${PROJECT_NAME}/cmake")
    set(LIBCOSIMC_DOC_INSTALL_DIR   "share/doc/${PROJECT_NAME}")
endif()
set(LIBCOSIMC_INSTALL_DESTINATIONS
    ARCHIVE DESTINATION "lib"
    LIBRARY DESTINATION "lib"
    RUNTIME DESTINATION "bin"
    INCLUDES DESTINATION "${LIBCOSIMC_HEADER_INSTALL_DIR}")
set(LIBCOSIMC_EXPORT_TARGET "${PROJECT_NAME}-targets")

# ==============================================================================
# Dependencies
# ==============================================================================

if(LIBCOSIMC_USING_CONAN)
    if(EXISTS ${CMAKE_BINARY_DIR}/conanbuildinfo.cmake)
        include("${CMAKE_BINARY_DIR}/conanbuildinfo.cmake")
        conan_basic_setup(NO_OUTPUT_DIRS)
    else()
        message(FATAL_ERROR "The file conanbuildinfo.cmake doesn't exist, you have to run conan install first")
    endif()
endif()

find_package(libcosim REQUIRED)

# ==============================================================================
# Targets
# ==============================================================================

add_library(cosimc "include/cosim.h" "src/cosim.cpp")

target_compile_features(cosimc PRIVATE "cxx_std_17")
target_include_directories(cosimc PUBLIC "$<BUILD_INTERFACE:${CMAKE_SOURCE_DIR}/include>")
target_link_libraries(cosimc PUBLIC libcosim::cosim)
if(WIN32 AND NOT BUILD_SHARED_LIBS)
    set_target_properties(cosimc PROPERTIES OUTPUT_NAME "libcosimc")
endif()
if(LIBCOSIMC_STANDALONE_INSTALLATION)
    set_target_properties(cosimc PROPERTIES INSTALL_RPATH "\$ORIGIN")
endif()

install(
        TARGETS cosimc
        EXPORT "${LIBCOSIMC_EXPORT_TARGET}"
        ${LIBCOSIMC_INSTALL_DESTINATIONS}
)
install(DIRECTORY "include/" DESTINATION "${LIBCOSIMC_HEADER_INSTALL_DIR}")

# ==============================================================================
# API documentation
# ==============================================================================

find_package(Doxygen)
if(DOXYGEN_FOUND)
    message("Found Doxygen, API documentation will be built.")
    set(DOXYGEN_OUTPUT_DIRECTORY "${CMAKE_BINARY_DIR}/output/doc")
    set(DOXYGEN_GENERATE_LATEX "NO")
    set(DOXYGEN_RECURSIVE "YES")
    set(DOXYGEN_SORT_BY_SCOPE_NAME "YES")
    set(DOXYGEN_STRIP_FROM_INC_PATH "${CMAKE_SOURCE_DIR}/include")
    set(DOXYGEN_STRIP_FROM_PATH "${CMAKE_SOURCE_DIR}/include")
    set(DOXYGEN_JAVADOC_AUTOBRIEF "YES")
    set(DOXYGEN_QT_AUTOBRIEF "YES")
    set(DOXYGEN_MULTILINE_CPP_IS_BRIEF "YES")
    set(doxygenInputs "${CMAKE_SOURCE_DIR}/include")
    doxygen_add_docs(doc ${doxygenInputs})
    add_custom_target(
        install-doc
        "${CMAKE_COMMAND}" "-E" "copy_directory"
            "${DOXYGEN_OUTPUT_DIRECTORY}"
            "${CMAKE_INSTALL_PREFIX}/${LIBCOSIMC_DOC_INSTALL_DIR}/"
        DEPENDS doc
    )
else()
    message(WARNING "API documentation will not be built since Doxygen was not found.")
endif()

# ==============================================================================
# Tests
# ==============================================================================

if(LIBCOSIMC_BUILD_TESTS)
    enable_testing()

    set(tests
            "connections_test"
            "execution_from_osp_config_test"
            "execution_from_ssp_custom_algo_test"
            "execution_from_ssp_test"
            "inital_values_test"
            "load_config_and_teardown_test"
            "multiple_fmus_execution_test"
            "observer_can_buffer_samples"
            "observer_initial_samples_test"
            "observer_multiple_slaves_test"
            "simulation_error_handling_test"
            "single_fmu_execution_test"
            "time_series_observer_test"
            "variable_metadata_test"
            )

    foreach(testName IN LISTS tests)
        add_executable("${testName}" "tests/${testName}.c")
        target_link_libraries("${testName}" PRIVATE cosimc)
        add_test(NAME "${testName}" COMMAND "${testName}")
        set_property(
            TEST "${testName}"
            PROPERTY ENVIRONMENT "TEST_DATA_DIR=${CMAKE_SOURCE_DIR}/tests/data"
        )
    endforeach()
endif()

# ==============================================================================
# Exports and remaining installation
# ==============================================================================

install(
    FILES "README.md" "LICENSE"
    DESTINATION "${LIBCOSIMC_DOC_INSTALL_DIR}"
)
install(
    EXPORT "${LIBCOSIMC_EXPORT_TARGET}"
    DESTINATION "${LIBCOSIMC_CMAKE_INSTALL_DIR}"
    NAMESPACE "${PROJECT_NAME}::"
)

include(CMakePackageConfigHelpers)

# Generate and install package-config file.
set(configFile "${CMAKE_BINARY_DIR}/${PROJECT_NAME}-config.cmake")
set(targetsFile "${LIBCOSIMC_CMAKE_INSTALL_DIR}/${LIBCOSIMC_EXPORT_TARGET}.cmake")
configure_package_config_file(
    "${CMAKE_SOURCE_DIR}/cmake/project-config.cmake.in"
    "${configFile}"
    INSTALL_DESTINATION "${LIBCOSIMC_CMAKE_INSTALL_DIR}"
    PATH_VARS targetsFile
)
install(FILES "${configFile}" DESTINATION "${LIBCOSIMC_CMAKE_INSTALL_DIR}")

# Generate and install package-version file
set(versionFile "${CMAKE_BINARY_DIR}/${PROJECT_NAME}-config-version.cmake")
write_basic_package_version_file(
    "${versionFile}"
    VERSION "${PROJECT_VERSION}"
    COMPATIBILITY "SameMajorVersion")
install(FILES "${versionFile}" DESTINATION "${LIBCOSIMC_CMAKE_INSTALL_DIR}")<|MERGE_RESOLUTION|>--- conflicted
+++ resolved
@@ -14,11 +14,7 @@
 option(LIBCOSIMC_BUILD_TESTS "Build test suite" ON)
 option(LIBCOSIMC_STANDALONE_INSTALLATION "Whether to build for a standalone installation (Linux only; sets a relative RPATH)" OFF)
 option(LIBCOSIMC_USING_CONAN "Whether Conan is used for package management" OFF)
-<<<<<<< HEAD
-
-=======
-option(CSECORE_WITH_FMUPROXY "Whether or not to build with fmuproxy integration" OFF)
->>>>>>> 44eecc4a
+
 
 # ==============================================================================
 # Global internal configuration
